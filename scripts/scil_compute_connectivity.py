--- conflicted
+++ resolved
@@ -157,15 +157,10 @@
     return {(in_label, out_label): measures_to_return}
 
 
-<<<<<<< HEAD
 def _build_arg_parser():
-    p = argparse.ArgumentParser(
-=======
-def _build_args_parser():
     p=argparse.ArgumentParser(
->>>>>>> e8a9547d
-        formatter_class=argparse.RawTextHelpFormatter,
-        description=__doc__)
+        description=__doc__,
+        formatter_class=argparse.RawTextHelpFormatter,)
     p.add_argument('in_bundles_dir',
                    help='Folder containing all the bundle files (trk).')
     p.add_argument('labels_list',
@@ -203,15 +198,8 @@
 
 
 def main():
-<<<<<<< HEAD
-    parser = _build_arg_parser()
+    parser=_build_arg_parser()
     args = parser.parse_args()
-
-    assert_inputs_exist(parser, [args.tracks, args.labels])
-=======
-    parser=_build_args_parser()
-    args=parser.parse_args()
->>>>>>> e8a9547d
 
     assert_inputs_exist(parser, args.labels_list)
     if not os.path.isdir(args.in_bundles_dir):
