--- conflicted
+++ resolved
@@ -59,7 +59,6 @@
     p.add_argument('--min_voxel_count', type=int, default=1000,
                    help='Minimum number of voxels for filtering/cutting'
                         'operation [%(default)s].')
-<<<<<<< HEAD
     # p.add_argument('--out_labels_npz_suff', metavar='FILE',
     #                help='File mapping of points to labels.')
     # p.add_argument('--out_correlation_npz_suff', metavar='FILE',
@@ -73,18 +72,6 @@
     #                help='Save bundle with labels coloring (.trk).')
     # p.add_argument('--distances_color_dpp_suff', metavar='FILE',
     #                help='Save bundle with distances coloring (.trk).')
-=======
-
-    p.add_argument('--out_labels_npz', metavar='FILE',
-                   help='File mapping of points to labels.')
-    p.add_argument('--out_distances_npz', metavar='FILE',
-                   help='File mapping of points to distances.')
-
-    p.add_argument('--labels_color_dpp', metavar='FILE',
-                   help='Save bundle with labels coloring (.trk).')
-    p.add_argument('--distances_color_dpp', metavar='FILE',
-                   help='Save bundle with distances coloring (.trk).')
->>>>>>> 2bb2eaf4
     p.add_argument('--colormap', default='jet',
                    help='Select the colormap for colored trk (data_per_point) '
                         '[%(default)s].')
@@ -173,7 +160,6 @@
     corr_map = cube_correlation(density_list, binary_list)
     # Slightly cut the bundle at the edgge to clean up single streamline voxels
     # with no neighbor. Remove isolated voxels to keep a single 'blob'
-<<<<<<< HEAD
     binary_bundle = np.zeros(corr_map.shape, dtype=bool)
     binary_bundle[corr_map > 0.5] = 1
     min_streamlines_count = 0
@@ -184,15 +170,6 @@
     structure_ball = ndi.generate_binary_structure(3, 3)
     if np.count_nonzero(binary_bundle) > args.min_voxel_count \
             and min_streamlines_count > args.min_streamline_count:
-=======
-    binary_bundle = compute_tract_counts_map(sft_bundle.streamlines,
-                                             sft_bundle.dimensions).astype(
-                                                 bool)
-
-    structure = ndi.generate_binary_structure(3, 1)
-    if np.count_nonzero(binary_bundle) > args.min_voxel_count \
-            and len(sft_bundle) > args.min_streamline_count:
->>>>>>> 2bb2eaf4
         binary_bundle = ndi.binary_dilation(binary_bundle,
                                             structure=structure_cross)
         binary_bundle = ndi.binary_erosion(binary_bundle,
@@ -203,7 +180,6 @@
         val = unique[np.argmax(count[1:])+1]
         binary_bundle[bundle_disjoint != val] = 0
 
-<<<<<<< HEAD
     corr_map = corr_map*binary_bundle
     nib.save(nib.Nifti1Image(corr_map, sft_list[0].affine),
              os.path.join(args.out_dir, 'corr_map.nii.gz'))
@@ -214,12 +190,6 @@
         sft_list[i] = cut_outside_of_mask_streamlines(sft_list[i],
                                                       binary_bundle)
         concat_sft += sft_list[i]
-=======
-        # Chop off some streamlines
-        cut_sft = cut_outside_of_mask_streamlines(sft_bundle, binary_bundle)
-    else:
-        cut_sft = sft_bundle
->>>>>>> 2bb2eaf4
 
     if args.nb_pts is not None:
         sft_centroid = resample_streamlines_num_points(sft_centroid,
@@ -227,29 +197,9 @@
     else:
         args.nb_pts = len(sft_centroid.streamlines[0])
 
-<<<<<<< HEAD
     clusters_map = qbx_and_merge(concat_sft.streamlines, [30, 20, 10, 5],
                                  nb_pts=args.nb_pts, verbose=False,
                                  rng=np.random.RandomState(0))
-=======
-    # Generate a centroids labels mask for the centroid alone
-    sft_centroid.to_vox()
-    sft_centroid.to_corner()
-    sft_centroid = _affine_slr(sft_bundle, sft_centroid)
-
-    # Map every streamlines points to the centroids
-    binary_centroid = compute_tract_counts_map(sft_centroid.streamlines,
-                                               sft_centroid.dimensions).astype(
-                                                   bool)
-    # TODO N^2 growth in RAM, should split it if we want to do nb_pts = 100
-    min_dist_label, min_dist = min_dist_to_centroid(cut_sft.streamlines._data,
-                                                    sft_centroid.streamlines._data)
-    min_dist_label += 1  # 0 means no labels
-
-    # It is not allowed that labels jumps labels for consistency
-    # Streamlines should have continous labels
-    curr_ind = 0
->>>>>>> 2bb2eaf4
     final_streamlines = []
     final_label = []
     final_dist = []
