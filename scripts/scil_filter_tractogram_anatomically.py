#!/usr/bin/env python3
#  -*- coding: utf-8 -*-

"""
This script filters streamlines in a tractogram according to their geometrical
properties (i.e. limiting their length and looping angle) and their anatomical
ending properties (i.e. the anatomical tissue or region their endpoints lie
in). The filtering is performed sequentially in four steps, each step
processing the data on the output of the previous step:

    Step 1 - Remove streamlines below the minimum length and above the
             maximum length. These thresholds must be set with the ``--minL``
             and ``--maxL`` options.
    Step 2 - Ensure that no streamlines end in the cerebrospinal fluid
             according to the provided parcellation. A binary mask can be used
             alternatively through the ``--csf_bin`` option.
    Step 3 - Ensure that no streamlines end in white matter by ensuring that
             they reach the cortical regions according to the provided
             parcellation. The cortical regions of the parcellation can be
             dilated using the ``--ctx_dilation_radius``.
    Step 4 - Remove streamlines if they make a loop with an angle above a
             certain threshold. It's possible to change this angle with the
             ``-a`` option.

Length and loop-based filtering (steps 1 and 2) will not have practical effects
if no specific thresholds are provided (but will be still executed), since
default values are 0 for the minimum allowed length and infinite for the
maximum allowed length and angle.

The anatomical region endings filtering requires a parcellation or label image
file including the cerebrospinal fluid and gray matter (cortical) regions
according to the Desikan-Killiany atlas. Intermediate tractograms (results of
each step and outliers) and volumes can be saved throughout the process.

Example usages:

# Filter length, looping angle and anatomical ending region
>>> scil_filter_tractogram_anatomically.py tractogram.trk wmparc.nii.gz
    path/to/output/directory --minL 20 --maxL 200 -a 300
# Filter only anatomical ending region, with WM dilation and provided csf mask
>>> scil_filter_tractogram_anatomically.py tractogram.trk wmparc.nii.gz
    path/to/output/directory --csf_bin csf_bin.nii.gz --ctx_dilation_radius 2
"""

import argparse
import json
import logging
import os
import pkg_resources

from dipy.io.streamline import save_tractogram
from dipy.io.utils import is_header_compatible
import nibabel as nib
import numpy as np
from scipy.spatial import cKDTree

from scilpy.io.streamlines import load_tractogram_with_reference
from scilpy.io.image import get_data_as_mask
from scilpy.io.utils import (add_json_args,
                             add_overwrite_arg,
                             add_processes_arg,
                             add_reference_arg,
                             add_verbose_arg,
                             assert_inputs_exist,
<<<<<<< HEAD
                             assert_output_dirs_exist_and_empty)
from scilpy.image.labels import get_data_as_labels
from scilpy.segment.streamlines import filter_grid_roi
from scilpy.tractanalysis.features import remove_loops_and_sharp_turns
from scilpy.tractograms.tractogram_operations import (
    difference, perform_streamlines_operation)
from scilpy.tracking.tools import filter_streamlines_by_length
from scilpy.utils.streamlines import filter_tractogram_data

=======
                             assert_output_dirs_exist_and_empty,
                             validate_nbr_processes)
>>>>>>> 3b423e5f

EPILOG = """
    References:
        [1] Jörgens, D., Descoteaux, M., Moreno, R., 2021. Challenges for
        tractogram ﬁltering. In: Özarslan, E., Schultz, T., Zhang, E., Fuster,
        A. (Eds.), Anisotropy Across Fields and Scales. Springer. Mathematics
        and Visualization.
        [2] Legarreta, J., Petit, L., Rheault, F., Theaud, G., Lemaire, C.,
        Descoteaux, M., Jodoin, P.M. Filtering in tractography using
        autoencoders (FINTA). Medical Image Analysis. 2021
    """


def _build_arg_parser():
    p = argparse.ArgumentParser(formatter_class=argparse.RawTextHelpFormatter,
                                epilog=EPILOG, description=__doc__)

    p.add_argument('in_tractogram',
                   help='Path of the input tractogram file.')
    p.add_argument('in_wmparc',
                   help='Path of the white matter parcellation atlas\n' +
                        '(.nii or .nii.gz)')
    p.add_argument('out_path',
                   help='Path to the output files.')

    p.add_argument('--minL', default=0., type=float,
                   help='Minimum length of streamlines, in mm. [%(default)s]')
    p.add_argument('--maxL', default=np.inf, type=float,
                   help='Maximum length of streamlines, in mm. [%(default)s]')
    p.add_argument('-a', dest='angle', default=np.inf, type=float,
                   help='Maximum looping (or turning) angle of\n' +
                        'a streamline, in degrees. [%(default)s]')

    p.add_argument('--csf_bin',
                   help='Allow CSF endings filtering with this binary\n' +
                        'mask instead of using the atlas (.nii or .nii.gz)')
    p.add_argument('--ctx_dilation_radius', type=float, default=0.,
                   help='Cortical labels dilation radius, in mm.\n' +
                        ' [%(default)s]')
    p.add_argument('--save_intermediate_tractograms', action='store_true',
                   help='Save accepted and discarded streamlines\n' +
                        ' after each step.')
    p.add_argument('--save_volumes', action='store_true',
                   help='Save volumetric images (e.g. binarised label\n' +
                        ' images, etc) in the filtering process.')
    p.add_argument('--save_counts', action='store_true',
                   help='Save the streamline counts to a file (.json)')
    p.add_argument('--no_empty', action='store_true',
                   help='Do not write file if there is no streamlines.')

    add_processes_arg(p)
    add_reference_arg(p)
    add_verbose_arg(p)
    add_overwrite_arg(p)
    add_json_args(p)
    return p


def load_wmparc_labels():
    """
    Load labels dictionary of different parcellations from the
    Desikan-Killiany atlas
    """
    resource_package = pkg_resources.get_distribution('scilpy').location
    labels_path = os.path.join(
        resource_package, 'data/LUT/dk_aggregate_structures.json')
    with open(labels_path) as labels_file:
        labels = json.load(labels_file)
    return labels


def binarize_labels(atlas, label_list):
    """
    Create a binary mask from specific labels in an atlas (numpy array)
    """
    mask = np.zeros(atlas.shape, dtype=np.uint16)
    for label in label_list:
        is_label = atlas == label
        mask[is_label] = 1

    return mask


def dilate_mask(mask, mask_shape, vox_size, radius):
    """
    Dilate the foreground in a binary mask according to a radius (in mm)
    """
    is_to_dilate = mask == 1
    is_background = mask == 0

    # Get the list of indices
    background_pos = np.argwhere(is_background) * vox_size
    label_pos = np.argwhere(is_to_dilate) * vox_size
    ckd_tree = cKDTree(label_pos)

    # Compute the nearest labels for each voxel of the background
    dist, indices = ckd_tree.query(
        background_pos, k=1, distance_upper_bound=radius,
        workers=-1)

    # Associate indices to the nearest label (in distance)
    valid_nearest = np.squeeze(np.isfinite(dist))
    id_background = np.flatnonzero(is_background)[valid_nearest]
    id_label = np.flatnonzero(is_to_dilate)[indices[valid_nearest]]

    # Change values of those background
    mask = mask.flatten()
    mask[id_background.T] = mask[id_label.T]
    mask = mask.reshape(mask_shape)

    return mask


def create_dir(out_path, dir_name):
    """
    Create a directory named ``dir_name`` at ``out_path``
    """
    new_path = os.path.join(out_path, dir_name)
    if not os.path.exists(new_path):
        os.mkdir(new_path)
    return new_path


def save_intermediate_sft(sft, outliers_sft, new_path, in_sft_name,
                          step_name, steps_combined, ext, no_empty):
    """
    Save the provided stateful tractograms.
    """
    sft_name = os.path.join(new_path, in_sft_name + "_" + steps_combined + ext)
    outliers_sft_name = os.path.join(
        new_path, in_sft_name + "_" + step_name + "_outliers" + ext)

    if len(sft.streamlines) == 0:
        if no_empty:
            logging.debug("The file" + sft_name +
                          " won't be written (0 streamlines)")
        save_tractogram(sft, sft_name)
    else:
        save_tractogram(sft, sft_name)

    if len(outliers_sft.streamlines):
        if no_empty:
            logging.debug("The file" + outliers_sft_name +
                          " won't be written (0 streamlines)")
        save_tractogram(outliers_sft, outliers_sft_name)
    else:
        save_tractogram(outliers_sft, outliers_sft_name)


def compute_outliers(sft, new_sft):
    """
    Return a stateful tractogram whose streamlines are the difference of the
    two input stateful tractograms
    """
    streamlines_list = [sft.streamlines, new_sft.streamlines]
    _, indices = perform_streamlines_operation(
        difference, streamlines_list, precision=0)
    outliers_sft = sft[indices]
    return outliers_sft


def display_count(o_dict, indent, sort_keys):
    """
    Display the streamline count.
    """
    o_dict_str = json.dumps(o_dict, indent=indent, sort_keys=sort_keys)
    logging.debug("Streamline count:\n{}".format(o_dict_str))


def save_count(o_dict, out_path, indent, sort_keys):
    """
    Save the streamline count to a JSON file.
    """
    fname = os.path.join(out_path, "streamline_count.json")
    with open(fname, 'w') as outfile:
        json.dump(o_dict, outfile, indent=indent, sort_keys=sort_keys)


def main():
    parser = _build_arg_parser()
    args = parser.parse_args()

    assert_inputs_exist(parser, args.in_tractogram)
    assert_inputs_exist(parser, args.in_wmparc)
    assert_output_dirs_exist_and_empty(parser, args,
                                       args.out_path,
                                       create_dir=True)

    nbr_cpu = validate_nbr_processes(parser, args)

    if args.verbose:
        logging.getLogger().setLevel(logging.DEBUG)

    if args.angle <= 0:
        parser.error('Angle "{}" '.format(args.angle) +
                     'must be greater than or equal to 0')
    if args.ctx_dilation_radius < 0:
        parser.error('Cortex dilation radius "{}" '.format(
                     args.ctx_dilation_radius) + 'must be greater than 0')
    sft = load_tractogram_with_reference(parser, args, args.in_tractogram)

    img_wmparc = nib.load(args.in_wmparc)
    if not is_header_compatible(img_wmparc, sft):
        parser.error('Headers from the tractogram and the wmparc are '
                     'not compatible.')
    if args.csf_bin:
        img_csf = nib.load(args.csf_bin)
        if not is_header_compatible(img_csf, sft):
            parser.error('Headers from the tractogram and the CSF mask are '
                         'not compatible.')

    if args.minL == 0 and np.isinf(args.maxL):
        logging.debug("You have not specified minL nor maxL. Output will "
                      "not be filtered according to length!")
    if np.isinf(args.angle):
        logging.debug("You have not specified the angle. Loops will "
                      "not be filtered!")
    if args.ctx_dilation_radius == 0:
        logging.debug("You have not specified the cortex dilation radius. "
                      "The wmparc atlas will not be dilated!")

    o_dict = {}
    step_dict = ['length', 'no_end_csf', 'end_in_atlas', 'no_loops']
    wm_labels = load_wmparc_labels()

    in_sft_name = os.path.splitext(os.path.basename(args.in_tractogram))[0]
    out_sft_rootname = in_sft_name + "_filtered"
    _, ext = os.path.splitext(args.in_tractogram)
    out_sft_name = os.path.join(args.out_path,
                                out_sft_rootname + ext)

    # STEP 1 - Filter length
    step = step_dict[0]
    steps_combined = step
    new_sft = filter_streamlines_by_length(sft, args.minL, args.maxL)

    # Streamline count before and after filtering lengths
    o_dict[in_sft_name + ext] =\
        dict({'streamline_count': len(sft.streamlines)})
    o_dict[in_sft_name + '_' + steps_combined + ext] =\
        dict({'streamline_count': len(new_sft.streamlines)})

    if args.save_intermediate_tractograms:
        outliers_sft = compute_outliers(sft, new_sft)
        new_path = create_dir(args.out_path, step)
        save_intermediate_sft(new_sft, outliers_sft, new_path, in_sft_name,
                              step, steps_combined, ext, args.no_empty)
        o_dict[in_sft_name + '_' + step + '_outliers' + ext] =\
            dict({'streamline_count': len(outliers_sft.streamlines)})

    if len(new_sft.streamlines) == 0:
        if args.no_empty:
            logging.debug("The file {} won't be written".format(
                          out_sft_name) + "(0 streamlines after "
                          + step + " filtering).")

            if args.verbose:
                display_count(o_dict, args.indent, args.sort_keys)

            if args.save_counts:
                save_count(o_dict, args.out_path, args.indent, args.sort_keys)

            return

        logging.debug('The file {} contains 0 streamlines after '.format(
                      out_sft_name) + step + ' filtering')
        save_tractogram(new_sft, out_sft_name)

        if args.verbose:
            display_count(o_dict, args.indent, args.sort_keys)

        if args.save_counts:
            save_count(o_dict, args.out_path, args.indent, args.sort_keys)

        return

    sft = new_sft

    # STEP 2 - Filter CSF endings
    step = step_dict[1]
    steps_combined += "_" + step

    # Mask creation
    if args.csf_bin:
        mask = get_data_as_mask(img_csf)
    else:
        atlas = get_data_as_labels(img_wmparc)
        mask = binarize_labels(atlas, wm_labels["csf_labels"])

    # Filter tractogram
    new_sft, _ = filter_grid_roi(sft, mask, 'any', True)
    # Streamline count after filtering CSF endings
    o_dict[in_sft_name + '_' + steps_combined + ext] =\
        dict({'streamline_count': len(new_sft.streamlines)})

    if args.save_volumes:
        new_path = create_dir(args.out_path, step)
        if not args.csf_bin:
            nib.save(nib.Nifti1Image(mask, img_wmparc.affine,
                                     img_wmparc.header),
                     os.path.join(new_path, 'csf_bin' + '.nii.gz'))

    if args.save_intermediate_tractograms:
        outliers_sft = compute_outliers(sft, new_sft)
        new_path = create_dir(args.out_path, step)
        save_intermediate_sft(new_sft, outliers_sft, new_path, in_sft_name,
                              step, steps_combined, ext, args.no_empty)
        o_dict[in_sft_name + '_' + step + '_outliers' + ext] =\
            dict({'streamline_count': len(outliers_sft.streamlines)})

    if len(new_sft.streamlines) == 0:
        if args.no_empty:
            logging.debug("The file {} won't be written".format(
                          out_sft_name) + "(0 streamlines after "
                          + step + " filtering).")

            if args.verbose:
                display_count(o_dict, args.indent, args.sort_keys)

            if args.save_counts:
                save_count(o_dict, args.out_path, args.indent, args.sort_keys)

            return

        logging.debug('The file {} contains 0 streamlines after '.format(
                      out_sft_name) + step + ' filtering')

        save_tractogram(new_sft, out_sft_name)

        if args.verbose:
            display_count(o_dict, args.indent, args.sort_keys)

        if args.save_counts:
            save_count(o_dict, args.out_path, args.indent, args.sort_keys)

        return

    sft = new_sft

    # STEP 3 - Filter WM endings
    step = step_dict[2]
    steps_combined += "_" + step

    # Mask creation
    ctx_fs_labels = wm_labels["ctx_lh_fs_labels"] + \
        wm_labels["ctx_rh_fs_labels"]
    vox_size = np.reshape(img_wmparc.header.get_zooms(), (1, 3))
    atlas_wm = get_data_as_labels(img_wmparc)
    atlas_shape = atlas_wm.shape
    wmparc_ctx = binarize_labels(atlas_wm, ctx_fs_labels)
    wmparc_nuclei = binarize_labels(atlas_wm, wm_labels["nuclei_fs_labels"])

    # Dilation of cortex
    if args.ctx_dilation_radius:
        ctx_mask = dilate_mask(wmparc_ctx, atlas_shape, vox_size,
                               args.ctx_dilation_radius)
    else:
        ctx_mask = wmparc_ctx

    freesurfer_mask = np.zeros(atlas_shape, dtype=np.uint16)
    freesurfer_mask[np.logical_or(wmparc_nuclei, ctx_mask)] = 1

    # Filter tractogram
    new_sft, _ = filter_grid_roi(sft, freesurfer_mask, 'both_ends', False)

    # Streamline count after final filtering
    o_dict[out_sft_rootname + ext] =\
        dict({'streamline_count': len(new_sft.streamlines)})

    if args.save_volumes:
        new_path = create_dir(args.out_path, step)
        nib.save(nib.Nifti1Image(freesurfer_mask, img_wmparc.affine,
                                 img_wmparc.header),
                 os.path.join(new_path, 'atlas_bin' + '.nii.gz'))

    if args.save_intermediate_tractograms:
        outliers_sft = compute_outliers(sft, new_sft)
        new_path = create_dir(args.out_path, step)
        save_intermediate_sft(new_sft, outliers_sft, new_path, in_sft_name,
                              step, steps_combined, ext, args.no_empty)
        o_dict[in_sft_name + '_' + step + '_outliers' + ext] =\
            dict({'streamline_count': len(outliers_sft.streamlines)})

    # Finish filtering
    if args.verbose:
        display_count(o_dict, args.indent, args.sort_keys)

    if args.save_counts:
        save_count(o_dict, args.out_path, args.indent, args.sort_keys)

    if len(new_sft.streamlines) == 0:
        if args.no_empty:
            logging.debug("The file {} won't be written".format(
                          out_sft_name) + "(0 streamlines after "
                          + step + " filtering).")
            return
        logging.debug('The file {} contains 0 streamlines after '.format(
                      out_sft_name) + step + ' filtering')

    # STEP 4 - Filter loops
    step = step_dict[3]
    steps_combined += "_" + step

    if args.angle != np.inf:
        ids_c = remove_loops_and_sharp_turns(sft.streamlines, args.angle,
                                             num_processes=nbr_cpu)
        new_sft = filter_tractogram_data(sft, ids_c)
    else:
        new_sft = sft

    # Streamline count after filtering loops
    o_dict[in_sft_name + '_' + steps_combined + ext] =\
        dict({'streamline_count': len(new_sft.streamlines)})

    if args.save_intermediate_tractograms:
        outliers_sft = compute_outliers(sft, new_sft)
        new_path = create_dir(args.out_path, step)
        save_intermediate_sft(new_sft, outliers_sft, new_path, in_sft_name,
                              step, steps_combined, ext, args.no_empty)
        o_dict[in_sft_name + '_' + step + '_outliers' + ext] =\
            dict({'streamline_count': len(outliers_sft.streamlines)})

    if len(new_sft.streamlines) == 0:
        if args.no_empty:
            logging.debug("The file {} won't be written".format(
                          out_sft_name) + "(0 streamlines after "
                          + step + " filtering).")

            if args.verbose:
                display_count(o_dict, args.indent, args.sort_keys)

            if args.save_counts:
                save_count(o_dict, args.out_path, args.indent, args.sort_keys)

            return

        logging.debug('The file {} contains 0 streamlines after '.format(
                          out_sft_name) + step + ' filtering')

        save_tractogram(new_sft, out_sft_name)

        if args.verbose:
            display_count(o_dict, args.indent, args.sort_keys)

        if args.save_counts:
            save_count(o_dict, args.out_path, args.indent, args.sort_keys)

        return

    sft = new_sft
    save_tractogram(sft, out_sft_name)


if __name__ == "__main__":
    main()<|MERGE_RESOLUTION|>--- conflicted
+++ resolved
@@ -62,8 +62,8 @@
                              add_reference_arg,
                              add_verbose_arg,
                              assert_inputs_exist,
-<<<<<<< HEAD
-                             assert_output_dirs_exist_and_empty)
+                             assert_output_dirs_exist_and_empty,
+                             validate_nbr_processes)
 from scilpy.image.labels import get_data_as_labels
 from scilpy.segment.streamlines import filter_grid_roi
 from scilpy.tractanalysis.features import remove_loops_and_sharp_turns
@@ -72,10 +72,6 @@
 from scilpy.tracking.tools import filter_streamlines_by_length
 from scilpy.utils.streamlines import filter_tractogram_data
 
-=======
-                             assert_output_dirs_exist_and_empty,
-                             validate_nbr_processes)
->>>>>>> 3b423e5f
 
 EPILOG = """
     References:
