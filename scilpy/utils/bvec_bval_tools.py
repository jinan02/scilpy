--- conflicted
+++ resolved
@@ -27,11 +27,7 @@
 
     bvecs_norm = np.linalg.norm(bvecs, axis=1)
     return np.all(np.logical_or(np.abs(bvecs_norm - 1) < 1e-3,
-<<<<<<< HEAD
-                                bvecs_norm == 0))
-=======
                   bvecs_norm == 0))
->>>>>>> 4dc0f069
 
 
 def normalize_bvecs(bvecs, filename=None):
@@ -88,14 +84,9 @@
                     'suspicious. The script will nonetheless proceed since '
                     '--force_b0_threshold was specified.'.format(bvals_min))
             else:
-<<<<<<< HEAD
-                raise ValueError('The minimal bvalue is lesser than 0 or '
-                                 'greater than {}. It is highly suspicious.\n'
-=======
                 raise ValueError('The minimal bval is lesser than 0 or '
                                  'greater than {}. This is highly ' +
                                  'suspicious.\n'
->>>>>>> 4dc0f069
                                  'Please check your data to ensure everything '
                                  'is correct.\n'
                                  'Value found: {}\n'
@@ -129,35 +120,6 @@
         np.logical_and(bvals < shell + tol, bvals > shell - tol))[0]
 
 
-<<<<<<< HEAD
-# compute the centroid of the bvals given a certain tolerance threshold
-def _guess_bvals_centroids(bvals, threshold):
-    if not len(bvals):
-        raise ValueError('Empty b-values.')
-
-    bval_centroids = [bvals[0]]
-
-    for bval in bvals[1:]:
-        diffs = np.abs(np.asarray(bval_centroids) - bval)
-        # Found no bval in bval centroids close enough to the current one.
-        if not len(np.where(diffs < threshold)[0]):
-            bval_centroids.append(bval)
-
-    return np.array(bval_centroids)
-
-
-# function to estimate the number of shells in the gradient scheme given
-# a certain tolerance threshold
-def identify_shells(bvals, threshold=40.0):
-    centroids = _guess_bvals_centroids(bvals, threshold)
-
-    bvals_for_diffs = np.tile(bvals.reshape(bvals.shape[0], 1),
-                              (1, centroids.shape[0]))
-
-    shell_indices = np.argmin(np.abs(bvals_for_diffs - centroids), axis=1)
-
-    return centroids, shell_indices
-=======
 def fsl2mrtrix(fsl_bval_filename, fsl_bvec_filename, mrtrix_filename):
     """
     Convert a fsl dir_grad.bvec/.bval files to mrtrix encoding.b file.
@@ -236,5 +198,4 @@
                             bvals,
                             filename_bval=fsl_bval_filename,
                             filename_bvec=fsl_bvec_filename,
-                            verbose=1)
->>>>>>> 4dc0f069
+                            verbose=1)