# -*- coding: utf-8 -*-

import logging
import os
import tempfile

import numpy as np
from dipy.io.stateful_tractogram import StatefulTractogram
from dipy.io.streamline import load_tractogram

from scilpy import SCILPY_HOME
from scilpy.io.fetcher import fetch_data, get_testing_files_dict
from scilpy.tractograms.tractogram_operations import (
    concatenate_sft,
    difference,
    difference_robust,
    flip_sft,
    intersection,
    intersection_robust,
    perform_tractogram_operation_on_lines,
    perform_tractogram_operation_on_sft,
    shuffle_streamlines,
    split_sft_randomly,
    split_sft_randomly_per_cluster,
    upsample_tractogram,
    union,
    union_robust)


# Prepare SFT
fetch_data(get_testing_files_dict(), keys=['surface_vtk_fib.zip'])
tmp_dir = tempfile.TemporaryDirectory()
in_sft = os.path.join(SCILPY_HOME, 'surface_vtk_fib', 'gyri_fanning.trk')

# Loading and keeping only a few streamlines for faster testing.
sft = load_tractogram(in_sft, 'same')[0:4]

# Faking data_per_streamline
sft.data_per_streamline['test'] = [1] * len(sft)
sft.data_per_point['test2'] = [[[1, 2, 3]] * len(s) for s in sft.streamlines]


def test_shuffle_streamlines():
    # Shuffling pretty straightforward, not testing.
    # Verifying that initial SFT is not modified.
    sft2 = shuffle_streamlines(sft)
    assert not sft2 == sft


def test_flip_sft():
    # Flip x, verify that y and z are the same.
    x, y, z = sft.streamlines[0][0]
    sft2 = flip_sft(sft, ['x'])
    x2, y2, z2 = sft2.streamlines[0][0]
    assert (not x == x2) and y == y2 and z == z2

    # Flip x and y, verify that z is the same.
    sft2 = flip_sft(sft, ['x', 'y'])
    x2, y2, z2 = sft2.streamlines[0][0]
    assert (not x == x2) and (not y == y2) and z == z2


def test_operations():
    same = sft.streamlines[0]
    different = np.asarray([[1., 0., 0.],
                            [1., 0., 0.],
                            [1., 0., 0.]])
    similar = same + 0.0001
    compared = [same, different, similar]

    # Intersection: should find 2 similar.
    output, indices = perform_tractogram_operation_on_lines(
        intersection, [[same], compared])
    assert len(output) == 1

    # Intersection less precise. Should find 3 similar.
    # (but can't be tested now; returns the rounded unique streamline)
    output, indices = perform_tractogram_operation_on_lines(
        intersection, [[same], compared], precision=1)
    assert len(output) == 1

    # Difference: A - B: should return 0
    output, indices = perform_tractogram_operation_on_lines(
        difference, [[same], compared])
    assert len(output) == 0

    # Difference: B - A: should return 2
    output, indices = perform_tractogram_operation_on_lines(
        difference, [compared, [same]])
    assert len(output) == 2

    # Difference: B - A less precise: should return 1
    output, indices = perform_tractogram_operation_on_lines(
        difference, [compared, [same]], precision=1)
    assert len(output) == 1

    # Union: should combine the two same,
    output, indices = perform_tractogram_operation_on_lines(
        union, [[same], compared])
    assert len(output) == 3

    # Union less precise: should combine the similar too
    output, indices = perform_tractogram_operation_on_lines(
        union, [[same], compared], precision=1)
    assert len(output) == 2


def test_robust_operations():

    # Recommended in scil_tractogram_math: use precision 0 to manage shifted
    # tractograms. Testing here.
    precision_shifted = 0

    same = sft.streamlines[0]
    shifted_same = same.copy() + 0.5
    different = np.asarray([[1., 0., 0.],
                            [1., 0., 0.],
                            [1., 0., 0.]])
    compared = [same, shifted_same, different]

    # Intersection: same/shifted
    output, indices = perform_tractogram_operation_on_lines(
        intersection_robust, [[same], compared], precision=precision_shifted)
    assert np.array_equal(indices, [0])
    assert len(output) == 1

    # Difference: different
    output, indices = perform_tractogram_operation_on_lines(
        difference_robust, [compared, [same]], precision=precision_shifted)
    logging.warning(indices)
    assert np.array_equal(indices, [2])
    assert len(output) == 1

    # Union: 4 (different, similar/same/shited)
    output, indices = perform_tractogram_operation_on_lines(
        union_robust, [compared, [same]], precision=precision_shifted)
    logging.warning(indices)
    assert len(output) == 2
    assert (indices == [0, 2]).all()


def test_concatenate_sft():
    # Testing with different metadata
    sft2 = StatefulTractogram.from_sft(sft.streamlines, sft)
    sft2.data_per_point['test2_different'] = [[['a', 'b', 'c']] * len(s)
                                              for s in sft.streamlines]

    failed = False
    try:
        total = concatenate_sft([sft, sft2])
    except ValueError:
        failed = True
    assert failed

    total = concatenate_sft([sft, sft])
    assert len(total) == len(sft) * 2
    assert len(total.data_per_streamline['test']) == 2 * len(sft)
    assert len(total.data_per_point['test2']) == 2 * len(sft)


def test_combining_sft():
    # todo
    perform_tractogram_operation_on_sft('union', [sft, sft], precision=None,
<<<<<<< HEAD
                                        fake_metadata=False, no_metadata=False)
=======
                                        fake_metadata=False, no_metadata=False)


def test_upsample_tractogram():
    new_sft = upsample_tractogram(sft, 1000, 0.5, 5, False, 0.1, 0)
    first_chunk = [[112.64021, 35.409477, 59.42175],
                   [109.09777, 35.287857, 61.845505],
                   [110.41855, 37.077374, 56.930523]]
    last_chunk = [[110.40285, 51.036686, 62.419273],
                  [109.698586, 48.330017, 64.50656],
                  [113.04737, 45.89119, 64.778534]]

    assert len(new_sft) == 1000
    assert len(new_sft.streamlines._data) == 8404
    assert np.allclose(first_chunk, new_sft.streamlines._data[0:30:10])
    assert np.allclose(last_chunk, new_sft.streamlines._data[-1:-31:-10])


def test_split_sft_randomly():
    sft_copy = StatefulTractogram.from_sft(sft.streamlines, sft)
    new_sft_list = split_sft_randomly(sft_copy, 2, 0)

    assert len(new_sft_list) == 2 and isinstance(new_sft_list, list)
    assert len(new_sft_list[0]) == 2 and len(new_sft_list[1]) == 2
    assert np.allclose(new_sft_list[0].streamlines[0][0],
                       [112.458, 35.7144, 58.7432])
    assert np.allclose(new_sft_list[1].streamlines[0][0],
                       [112.168, 35.259, 59.419])


def test_split_sft_randomly_per_cluster():
    sft_copy = StatefulTractogram.from_sft(sft.streamlines, sft)
    new_sft_list = split_sft_randomly_per_cluster(sft_copy, [2], 0,
                                                  [40, 30, 20, 10])
    assert len(new_sft_list) == 2 and isinstance(new_sft_list, list)
    assert len(new_sft_list[0]) == 2 and len(new_sft_list[1]) == 2
    assert np.allclose(new_sft_list[0].streamlines[0][0],
                       [112.168, 35.259, 59.419])
    assert np.allclose(new_sft_list[1].streamlines[0][0],
                       [112.266, 35.4188, 59.0421])
>>>>>>> 4965e01c
<|MERGE_RESOLUTION|>--- conflicted
+++ resolved
@@ -161,9 +161,6 @@
 def test_combining_sft():
     # todo
     perform_tractogram_operation_on_sft('union', [sft, sft], precision=None,
-<<<<<<< HEAD
-                                        fake_metadata=False, no_metadata=False)
-=======
                                         fake_metadata=False, no_metadata=False)
 
 
@@ -203,5 +200,4 @@
     assert np.allclose(new_sft_list[0].streamlines[0][0],
                        [112.168, 35.259, 59.419])
     assert np.allclose(new_sft_list[1].streamlines[0][0],
-                       [112.266, 35.4188, 59.0421])
->>>>>>> 4965e01c
+                       [112.266, 35.4188, 59.0421])